--- conflicted
+++ resolved
@@ -21,19 +21,12 @@
 }
 
 resource "aws_ssm_maintenance_window_task" "task" {
-<<<<<<< HEAD
   window_id        = "${aws_ssm_maintenance_window.window.id}"
+  name             = "maintenance-window-task"
+  description      = "This is a maintenance window task"
   task_type        = "RUN_COMMAND"
   task_arn         = "AWS-RunShellScript"
   priority         = 1
-=======
-  window_id = "${aws_ssm_maintenance_window.window.id}"
-  name = "maintenance-window-task"
-  description = "This is a maintenance window task"
-  task_type = "RUN_COMMAND"
-  task_arn = "AWS-RunShellScript"
-  priority = 1
->>>>>>> dbb2e31e
   service_role_arn = "arn:aws:iam::187416307283:role/service-role/AWS_Events_Invoke_Run_Command_112316643"
   max_concurrency  = "2"
   max_errors       = "1"
